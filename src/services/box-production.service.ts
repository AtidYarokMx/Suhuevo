--- conflicted
+++ resolved
@@ -492,13 +492,8 @@
       });
     }
 
-<<<<<<< HEAD
-    box.status = 99;
-    await box.save();
-=======
     // 🔹 Actualiza solo el `status` sin afectar otros campos
     await BoxProductionModel.updateOne({ _id: box._id }, { $set: { status: 99 } }).exec();
->>>>>>> 72779ecf
 
     return {
       success: true,
@@ -507,13 +502,8 @@
   }
 
 
-<<<<<<< HEAD
-=======
-
->>>>>>> 72779ecf
+
 }
-
-
 
 const boxProductionService: BoxProductionService = new BoxProductionService()
 export default boxProductionService