--- conflicted
+++ resolved
@@ -31,11 +31,8 @@
 import absenceRoutes from '@routes/absence.routes';
 import payrollRoutes from '@routes/payroll.routes';
 import holidayRoutes from '@routes/holiday.routes';
-<<<<<<< HEAD
 import catalogRoutes from '@routes/catalog.routes';
 import serverRoutes from '@routes/server.routes'
-=======
->>>>>>> c4e55825
 import bonusRoutes from '@routes/bonus.routes';
 import fileRoutes from '@routes/file.routes';
 import authRoutes from '@routes/auth.routes'
@@ -94,18 +91,12 @@
     this.app.use('/api/overtime', overtimeRoutes)
     this.app.use('/api/absence', absenceRoutes)
     this.app.use('/api/payroll', payrollRoutes)
-<<<<<<< HEAD
     this.app.use('/api/catalog', catalogRoutes)
     this.app.use('/api/holiday', holidayRoutes)
     this.app.use('/api/server', serverRoutes)
     this.app.use('/api/bonus', bonusRoutes)
     this.app.use('/docs', downloadRoutes)
     this.app.use('/api/auth', authRoutes)
-=======
-    this.app.use('/api/holiday', holidayRoutes)
-    this.app.use('/api/bonus', bonusRoutes)
-    this.app.use('/api/overtime', overtimeRoutes)
->>>>>>> c4e55825
     this.app.use('/api/file', fileRoutes)
     this.app.use('/api/job', jobRoutes)
   }
